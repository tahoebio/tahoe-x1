# Copyright (C) Vevo Therapeutics 2024-2025. All rights reserved.
import importlib.util
from pathlib import Path

import torch

_blocks_path = Path(__file__).resolve().parent.parent / "mosaicfm" / "model" / "blocks.py"
spec = importlib.util.spec_from_file_location("blocks", _blocks_path)
blocks = importlib.util.module_from_spec(spec)
spec.loader.exec_module(blocks)
SCGPTBlock = blocks.SCGPTBlock
SCGPTEncoder = blocks.SCGPTEncoder
blocks.gen_flash_attn_padding_info = lambda **kwargs: None


def _build_encoder(embed_dim: int, n_heads: int, device: torch.device) -> SCGPTEncoder:
    layer = SCGPTBlock(d_model=embed_dim, n_heads=n_heads, expansion_ratio=1).to(device)
    encoder = SCGPTEncoder(encoder_layer=layer, num_layers=3).to(device)
    encoder.eval()
    return encoder


def test_encoder_mask_equivalence_pcpt_only():
    n_cells = 2
    n_heads = 4
    embed_dim = 32 * n_heads
    device = torch.device("cuda" if torch.cuda.is_available() else "cpu")
    torch.manual_seed(0)

    encoder = _build_encoder(embed_dim, n_heads, device)

    pcpt_real = torch.rand(n_cells, 3, embed_dim, device=device)
    with torch.cuda.amp.autocast():
        old_out = encoder(pcpt_real)

    pad = torch.zeros(n_cells, 2, embed_dim, device=device)
    pcpt_padded = torch.cat([pcpt_real, pad], dim=1)
    pcpt_mask = torch.tensor([[1, 1, 1, 0, 0]] * n_cells, dtype=torch.bool, device=device)

    with torch.cuda.amp.autocast():
        new_out = encoder(pcpt_padded, pcpt_key_padding_mask=pcpt_mask)

    assert torch.allclose(new_out[:, :3, :], old_out, atol=1e-6)


def test_encoder_mask_equivalence_mixed():
    n_cells = 2
    n_heads = 4
    embed_dim = 32 * n_heads
    device = torch.device("cuda" if torch.cuda.is_available() else "cpu")
    torch.manual_seed(0)

    encoder = _build_encoder(embed_dim, n_heads, device)

<<<<<<< HEAD
    pcpt_real = torch.rand(n_cells, 2, embed_dim, device=device)
    gen_real = torch.rand(n_cells, 2, embed_dim, device=device)
    with torch.cuda.amp.autocast():
        old_pcpt, old_gen = encoder(pcpt_real, gen_real)

    pcpt_pad = torch.zeros(n_cells, 1, embed_dim, device=device)
    pcpt_padded = torch.cat([pcpt_real, pcpt_pad], dim=1)
    gen_pad = torch.zeros(n_cells, 1, embed_dim, device=device)
    gen_padded = torch.cat([gen_real, gen_pad], dim=1)
    pcpt_mask = torch.tensor([[1, 1, 0]] * n_cells, dtype=torch.bool, device=device)
    gen_mask = torch.tensor([[1, 1, 0]] * n_cells, dtype=torch.bool, device=device)

    with torch.cuda.amp.autocast():
        new_pcpt, new_gen = encoder(
            pcpt_padded,
            gen_padded,
            pcpt_key_padding_mask=pcpt_mask,
            gen_key_padding_mask=gen_mask,
        )

    assert torch.allclose(new_pcpt[:, :2, :], old_pcpt, atol=1e-6)
    assert torch.allclose(new_gen[:, :2, :], old_gen, atol=1e-6)
=======
    total_embs = torch.cat([pcpt_total_embs, gen_total_embs], dim=1)
    gen_mask = torch.zeros(n_cells, total_embs.shape[1], dtype=torch.bool).to(device)
    gen_mask[:, n_genes:] = True

    # test forward, run with torch amp
    with torch.cuda.amp.autocast():
        output = flash_gpt_generator(total_embs, gen_mask=gen_mask)
    output1, output2 = output[:, :n_genes, :], output[:, n_genes:, :]
    assert output1.shape == (n_cells, n_genes, embed_dim)
    assert output2.shape == (n_cells, n_genes * 2, embed_dim)

    # test only pcpt_total_embs
    pcpt_mask = torch.zeros(n_cells, n_genes, dtype=torch.bool).to(device)
    with torch.cuda.amp.autocast():
        output1 = flash_gpt_generator(pcpt_total_embs, gen_mask=pcpt_mask)
    assert output1.shape == (n_cells, n_genes, embed_dim)
>>>>>>> 5fe03ace
<|MERGE_RESOLUTION|>--- conflicted
+++ resolved
@@ -29,53 +29,9 @@
 
     encoder = _build_encoder(embed_dim, n_heads, device)
 
-    pcpt_real = torch.rand(n_cells, 3, embed_dim, device=device)
-    with torch.cuda.amp.autocast():
-        old_out = encoder(pcpt_real)
+    pcpt_total_embs = torch.rand(n_cells, n_genes, embed_dim).to(device)
+    gen_total_embs = torch.rand(n_cells, n_genes * 2, embed_dim).to(device)
 
-    pad = torch.zeros(n_cells, 2, embed_dim, device=device)
-    pcpt_padded = torch.cat([pcpt_real, pad], dim=1)
-    pcpt_mask = torch.tensor([[1, 1, 1, 0, 0]] * n_cells, dtype=torch.bool, device=device)
-
-    with torch.cuda.amp.autocast():
-        new_out = encoder(pcpt_padded, pcpt_key_padding_mask=pcpt_mask)
-
-    assert torch.allclose(new_out[:, :3, :], old_out, atol=1e-6)
-
-
-def test_encoder_mask_equivalence_mixed():
-    n_cells = 2
-    n_heads = 4
-    embed_dim = 32 * n_heads
-    device = torch.device("cuda" if torch.cuda.is_available() else "cpu")
-    torch.manual_seed(0)
-
-    encoder = _build_encoder(embed_dim, n_heads, device)
-
-<<<<<<< HEAD
-    pcpt_real = torch.rand(n_cells, 2, embed_dim, device=device)
-    gen_real = torch.rand(n_cells, 2, embed_dim, device=device)
-    with torch.cuda.amp.autocast():
-        old_pcpt, old_gen = encoder(pcpt_real, gen_real)
-
-    pcpt_pad = torch.zeros(n_cells, 1, embed_dim, device=device)
-    pcpt_padded = torch.cat([pcpt_real, pcpt_pad], dim=1)
-    gen_pad = torch.zeros(n_cells, 1, embed_dim, device=device)
-    gen_padded = torch.cat([gen_real, gen_pad], dim=1)
-    pcpt_mask = torch.tensor([[1, 1, 0]] * n_cells, dtype=torch.bool, device=device)
-    gen_mask = torch.tensor([[1, 1, 0]] * n_cells, dtype=torch.bool, device=device)
-
-    with torch.cuda.amp.autocast():
-        new_pcpt, new_gen = encoder(
-            pcpt_padded,
-            gen_padded,
-            pcpt_key_padding_mask=pcpt_mask,
-            gen_key_padding_mask=gen_mask,
-        )
-
-    assert torch.allclose(new_pcpt[:, :2, :], old_pcpt, atol=1e-6)
-    assert torch.allclose(new_gen[:, :2, :], old_gen, atol=1e-6)
-=======
     total_embs = torch.cat([pcpt_total_embs, gen_total_embs], dim=1)
     gen_mask = torch.zeros(n_cells, total_embs.shape[1], dtype=torch.bool).to(device)
     gen_mask[:, n_genes:] = True
@@ -91,5 +47,4 @@
     pcpt_mask = torch.zeros(n_cells, n_genes, dtype=torch.bool).to(device)
     with torch.cuda.amp.autocast():
         output1 = flash_gpt_generator(pcpt_total_embs, gen_mask=pcpt_mask)
-    assert output1.shape == (n_cells, n_genes, embed_dim)
->>>>>>> 5fe03ace
+    assert output1.shape == (n_cells, n_genes, embed_dim)