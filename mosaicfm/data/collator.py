--- conflicted
+++ resolved
@@ -277,16 +277,6 @@
                 drug_ids.append(drug)
 
         data_dict = {
-<<<<<<< HEAD
-            "gene": torch.stack(padded_genes, dim=0).to(device),
-            "expr": torch.stack(masked_exprs, dim=0).to(device),
-            "expr_target": torch.stack(expr_targets, dim=0).to(device),
-            "expr_raw": torch.stack(expr_raws, dim=0).to(device),
-            "gen_mask": torch.stack(gen_masks, dim=0).to(device),
-        }
-        if self.use_chem_token:
-            drug_ids = torch.stack(drug_ids).to(device)
-=======
             "gene": torch.stack(padded_genes, dim=0),
             "expr": torch.stack(masked_exprs, dim=0),
             "expr_target": torch.stack(expr_targets, dim=0),
@@ -295,7 +285,6 @@
         }
         if self.use_chem_token:
             drug_ids = torch.stack(drug_ids)
->>>>>>> 445bc045
             data_dict["drug_ids"] = drug_ids
 
         # add reserved keys
@@ -306,14 +295,8 @@
                 data_dict[key] = torch.stack(data_, dim=0).to(device)
             else:
                 data_dict[key] = data_  # if not tensor, just keep the list
-<<<<<<< HEAD
 
         return data_dict
-
-=======
-
-        return data_dict
->>>>>>> 445bc045
 
     def get_mlm_probability(self) -> float:
         """Get the mlm probability for the current step."""
@@ -334,18 +317,6 @@
     ) -> torch.Tensor:
         """Generate a random mask for expressions based on mlm probability."""
         device = expressions.device
-<<<<<<< HEAD
-        shape = expressions.shape
-        probability_matrix = torch.full(
-            shape,
-            self.get_mlm_probability(),
-            device=device,
-        )
-        probability_matrix[expressions.eq(self.pad_value)] = 0
-        if keep_first_n_tokens > 0:
-            probability_matrix[:keep_first_n_tokens] = 0
-        mask = torch.bernoulli(probability_matrix).bool().to(device)
-=======
 
         # Calculate number of valid tokens (non-pad, non-keep_first_n_tokens)
         pad_mask = expressions.eq(self.pad_value)
@@ -366,7 +337,6 @@
             )
             mask[indices] = True
 
->>>>>>> 445bc045
         return mask
 
     def _sample_or_truncate_plus_pad(
