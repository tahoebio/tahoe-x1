# Copyright (C) Vevo Therapeutics 2024-2025. All rights reserved.
import logging
from typing import Mapping, Optional

import torch
import torch.nn.functional as F
from composer.models import ComposerModel
from composer.utils import dist
from llmfoundry.layers_registry import param_init_fns
from omegaconf import DictConfig
from torch import Tensor, nn

from mosaicfm.loss import MaskedMseMetric, MaskedSpearmanMetric, masked_mse_loss
from mosaicfm.model.blocks import (
    CategoryValueEncoder,
    ChemEncoder,
    ContinuousValueEncoder,
    ExprDecoder,
    GeneEncoder,
    MVCDecoder,
    SCGPTBlock,
    SCGPTEncoder,
    gene_encoder_defaults,
    init_config_defaults,
)

log = logging.getLogger(__name__)


class SCGPTModel(nn.Module):
    def __init__(
        self,
        model_config: DictConfig,
        collator_config: DictConfig,
        device: Optional[str] = None,
    ):
        super().__init__()
        self.model_type = "Transformer"
        self.device = device
        self.vocab_size = model_config.vocab_size
        self.n_layers = model_config.n_layers
        self.n_heads = model_config.n_heads
        self.d_model = model_config.d_model
        self.expansion_ratio = model_config.expansion_ratio
        self.norm_scheme = model_config.get("norm_scheme", "pre")
        self.transformer_activation = model_config.get("transformer_activation", "gelu")
        self.use_chem_token = collator_config.get("use_chem_token", False)
        assert (
            not self.use_chem_token or "chemical_encoder" in model_config
        ), "If use_chem_token is set to True, chemical_encoder submodule needs to be specified!"
        assert (
            "chemical_encoder" not in model_config or self.use_chem_token
        ), "If chemical_encoder submodule is specified, use_chem_token needs to be set to True!"

        self.init_device = model_config.get("init_device", "cpu")
        if self.init_device == "mixed":
            if dist.get_local_rank() == 0:
                self.init_device = "cpu"
            else:
                self.init_device = "meta"
        self.cell_emb_style = model_config.get("cell_emb_style", "cls")
        self.pad_token_id = collator_config.pad_token_id
        self.pad_value = collator_config.pad_value
        self.n_input_bins = collator_config.num_bins
        self.attn_config = model_config.get("attn_config", None)
        self.norm_config = model_config.get("norm_config", None)
        self.init_config = model_config.get("init_config", None)
        self.gene_encoder_config = model_config.get("gene_encoder", None)
        if self.init_config is None:
            self.init_config = init_config_defaults
        if self.gene_encoder_config is None:
            self.gene_encoder_config = gene_encoder_defaults
        if self.cell_emb_style not in ["cls", "avg-pool", "w-pool"]:
            raise ValueError(f"Unknown cell_emb_style: {self.cell_emb_style}")

        self.gene_encoder = GeneEncoder(
            self.vocab_size,
            self.d_model,
            padding_idx=self.pad_token_id,
            use_norm=self.gene_encoder_config["use_norm"],
            gene_encoder_cfg=self.gene_encoder_config,
        )
        self.flag_encoder = nn.Embedding(2, self.d_model, padding_idx=0)

        expression_encoder_config = model_config.expression_encoder
        self.input_emb_style = expression_encoder_config.get(
            "input_emb_style",
            "continuous",
        )
        if self.input_emb_style not in ["category", "continuous"]:
            raise ValueError(
                f"input_emb_style should be one of category or continuous"
                f"got {self.input_emb_style}",
            )
        if self.input_emb_style == "continuous":
            self.expression_encoder = ContinuousValueEncoder(
                d_model=self.d_model,
                dropout=expression_encoder_config.get("dropout", 0.1),
                max_value=expression_encoder_config.get("max_value", 512),
                activation=expression_encoder_config.get("activation", "relu"),
                use_norm=expression_encoder_config.get("use_norm", False),
            )
        elif self.input_emb_style == "category":
            assert self.n_input_bins > 0
            self.expression_encoder = CategoryValueEncoder(
                self.n_input_bins,
                self.d_model,
                padding_idx=self.pad_value,
                use_norm=False,
            )
        else:
            raise ValueError(f"Unknown input_emb_style: {self.input_emb_style}")

        if self.use_chem_token:
            chem_encoder_config = model_config.chemical_encoder
            self.chem_encoder = ChemEncoder(
                drug_fps_path=chem_encoder_config.get("drug_fps_path"),
                d_out=self.d_model,
                padding_idx=chem_encoder_config.get("padding_idx", 0),
                activation=chem_encoder_config.get("activation", "leaky_relu"),
                freeze=chem_encoder_config.get("freeze", False),
            )

        encoder_layers = SCGPTBlock(
            d_model=self.d_model,
            n_heads=self.n_heads,
            expansion_ratio=self.expansion_ratio,
            attn_config=self.attn_config,
            norm_config=self.norm_config,
            activation=self.transformer_activation,
            device=self.device,
            norm_scheme=self.norm_scheme,
            use_glu=model_config.get("use_glu", False),
        )
        self.transformer_encoder = SCGPTEncoder(
            encoder_layers,
            self.n_layers,
            use_norm=self.norm_scheme == "pre",
            norm_config=self.norm_config,
            attn_config=self.attn_config,
        )

        expression_decoder_config = model_config.expression_decoder
        self.expression_decoder = ExprDecoder(
            d_model=self.d_model,
            n_outputs=expression_decoder_config.get("n_outputs", 1),
            n_layers=expression_decoder_config.get("n_layers", 2),
            activation=expression_decoder_config.get("activation", "leaky_relu"),
        )

        if model_config.mvc is not None:
            mvc_config = model_config.mvc
            self.mvc_decoder = MVCDecoder(
                d_model=self.d_model,
                arch_style=mvc_config.arch_style,
                query_activation=mvc_config.query_activation,
                scaled_dot_product=mvc_config.get("scaled_dot_product", False),
            )

        if self.init_device != "meta":
            log.info(
                'MosaicML recommends using config.init_device="meta" with Composer + FSDP for faster initialization.',
            )
            self.apply(self.param_init_fn)

    def param_init_fn(self, module: nn.Module):
        # skip initialization for modules that has skip_init=True
        if hasattr(module, "skip_init") and module.skip_init:
            log.info(f"Skipping re-initializing for {module._get_name()}")
            return
        init_fn_name = self.init_config["name"]
        param_init_fns.get(init_fn_name)(
            module=module,
            n_layers=self.n_layers,
            d_model=self.d_model,
            **self.init_config,
        )

<<<<<<< HEAD
=======
    def _encode(
        self,
        src: Tensor,
        values: Tensor,
        src_key_padding_mask: Tensor,
    ) -> Tensor:
        src = self.gene_encoder(src)  # (batch, seq_len, embsize)
        self.cur_gene_token_embs = src
        values = self.expression_encoder(values)  # (batch, seq_len, embsize)
        total_embs = src + values
        output = self.transformer_encoder(
            total_embs=total_embs,
            gen_mask=None,
            key_padding_mask=src_key_padding_mask,
        )
        return output  # (batch, seq_len, embsize)

    def transformer_generate(
        self,
        pcpt_genes: Tensor,
        pcpt_values: Tensor,
        pcpt_key_padding_mask: Tensor,
        gen_genes: Tensor,
        gen_key_padding_mask: Tensor,
        input_cell_emb: Optional[Tensor] = None,  # (batch, seq_len, embsize)
        drug_ids: Optional[
            Tensor
        ] = None,  # drug_ids is None if use_chem_token is set to False
    ) -> Tuple[Tensor, Tensor]:

        pcpt_token_embs = self.gene_encoder(pcpt_genes)  # (batch, pcpt_len, embsize)
        pcpt_values = self.expression_encoder(pcpt_values)  # (batch, pcpt_len, embsize)
        pcpt_total_embs = pcpt_token_embs + pcpt_values  # (batch, pcpt_len, embsize)

        if self.use_chem_token:
            # calculate chemical embedding and put it in its correct place (after <cls>)
            drug_embs = self.chem_encoder(drug_ids)  # (batch, embsize)
            pcpt_total_embs[:, 1, :] = drug_embs  # (batch, pcpt_len, embsize)

        if gen_genes is not None:
            gen_token_embs = self.gene_encoder(gen_genes)  # (batch, gen_len, embsize)
            self.cur_gene_token_embs = torch.cat(
                [pcpt_token_embs, gen_token_embs],
                dim=1,
            )
            gen_flags = self.flag_encoder(
                torch.tensor(1, device=pcpt_values.device),
            ).expand(gen_genes.shape[0], gen_genes.shape[1], -1)

            gen_total_embs = gen_token_embs + gen_flags
        else:
            self.cur_gene_token_embs = pcpt_token_embs
            gen_total_embs = None

        if input_cell_emb is not None:
            pcpt_total_embs[:, 0, :] = input_cell_emb

        if gen_total_embs is not None:
            total_embs = torch.cat([pcpt_total_embs, gen_total_embs], dim=1)
            p_len = pcpt_total_embs.shape[1]
            gen_mask = torch.zeros(
                total_embs.shape[0],
                total_embs.shape[1],
                dtype=torch.bool,
                device=total_embs.device,
            )
            gen_mask[:, p_len:] = True

            if pcpt_key_padding_mask is None and gen_key_padding_mask is None:
                key_padding_mask = None
            else:
                if pcpt_key_padding_mask is None:
                    pcpt_key_padding_mask = torch.ones(
                        (pcpt_total_embs.shape[0], pcpt_total_embs.shape[1]),
                        device=pcpt_total_embs.device,
                        dtype=torch.bool,
                    )
                if gen_key_padding_mask is None:
                    gen_key_padding_mask = torch.ones(
                        (gen_total_embs.shape[0], gen_total_embs.shape[1]),
                        device=gen_total_embs.device,
                        dtype=torch.bool,
                    )
                key_padding_mask = torch.cat(
                    [pcpt_key_padding_mask, gen_key_padding_mask],
                    dim=1,
                )
        else:
            total_embs = pcpt_total_embs
            gen_mask = None
            key_padding_mask = pcpt_key_padding_mask
            p_len = pcpt_total_embs.shape[1]

        total_output = self.transformer_encoder(
            total_embs=total_embs,
            gen_mask=gen_mask,
            key_padding_mask=key_padding_mask,
        )

        pcpt_output = total_output[:, :p_len, :]
        gen_output = total_output[:, p_len:, :] if gen_total_embs is not None else None

        return pcpt_output, gen_output

>>>>>>> 5fe03ace
    def _get_cell_emb_from_layer(
        self,
        layer_output: Tensor,
        weights: Tensor = None,
    ) -> Tensor:
        """
        Args:
            layer_output(:obj:`Tensor`): shape (batch, seq_len, embsize)
            weights(:obj:`Tensor`): shape (batch, seq_len), optional and only used
                when :attr:`self.cell_emb_style` is "w-pool".

        Returns:
            :obj:`Tensor`: shape (batch, embsize)
        """
        if self.cell_emb_style == "cls":
            cell_emb = layer_output[:, 0, :]  # (batch, embsize)
        elif self.cell_emb_style == "avg-pool":
            cell_emb = torch.mean(layer_output, dim=1)
        elif self.cell_emb_style == "w-pool":
            if weights is None:
                raise ValueError("weights is required when cell_emb_style is w-pool")
            if weights.dim() != 2:  # noqa: PLR2004
                raise ValueError("weights should be 2D")
            cell_emb = torch.sum(layer_output * weights.unsqueeze(2), dim=1)
            cell_emb = F.normalize(cell_emb, p=2, dim=1)  # (batch, embsize)

        return cell_emb

    def _extend_output(
        self,
        output: Mapping[str, Tensor],
        transformer_output: Tensor,
        CLS: bool = False,
        MVC: bool = False,
    ) -> Mapping[str, Tensor]:
        cell_emb = self._get_cell_emb_from_layer(transformer_output)
        output["cell_emb"] = cell_emb

        if CLS:
            output["cls_output"] = self.cls_decoder(cell_emb)  # (batch, n_cls)
        if MVC:
            mvc_output = self.mvc_decoder(
                cell_emb,
                self.cur_gene_token_embs,
            )
            output["mvc_output"] = mvc_output["pred"]  # (batch, seq_len)
        return output

    def forward(
        self,
        genes: Tensor,
        expr: Tensor,
        gen_mask: Tensor,
        CLS: bool = False,
        MVC: bool = False,
        drug_ids: Optional[Tensor] = None,
    ) -> Mapping[str, Tensor]:
        gene_embs = self.gene_encoder(genes)
        self.cur_gene_token_embs = gene_embs
        expr_embs = self.expression_encoder(expr)
        expr_embs = expr_embs.masked_fill(gen_mask.unsqueeze(-1), 0.0)
        flag_embs = self.flag_encoder(gen_mask.long())
        total_embs = gene_embs + expr_embs + flag_embs

        if self.use_chem_token:
            drug_embs = self.chem_encoder(drug_ids)
            total_embs[:, 1, :] = drug_embs

        key_padding_mask = ~genes.eq(self.pad_token_id)

        transformer_output = self.transformer_encoder(
            pcpt_total_embs=total_embs,
            gen_total_embs=None,
            pcpt_key_padding_mask=key_padding_mask,
            gen_key_padding_mask=None,
        )

        output: Mapping[str, Tensor] = {}
        decoder_output = self.expression_decoder(transformer_output)
        output["preds"] = decoder_output["pred"]

        output = self._extend_output(
            output,
            transformer_output,
            CLS=CLS,
            MVC=MVC,
        )

        return output


    def fsdp_wrap_fn(self, module):
        return isinstance(module, SCGPTBlock)

    def activation_checkpointing_fn(self, module):
        return isinstance(module, SCGPTBlock)


class ComposerSCGPTModel(ComposerModel):
    def __init__(self, model_config, collator_config, device=None):
        super().__init__()
        self.criterion = masked_mse_loss
        self.pad_token_id = collator_config.pad_token_id
        self.model = SCGPTModel(
            model_config=model_config,
            collator_config=collator_config,
            device=device,
        )
        self.n_active_params = sum(
            p.numel() for p in self.model.parameters() if p.requires_grad
        )
        self.train_metrics = {
            "MSE": MaskedMseMetric(name="MSE"),
            "MVC": MaskedMseMetric(name="MVC"),
        }
        self.standard_scale_outputs = model_config.get("standard_scale_outputs", False)
        self.collator_config = collator_config
        self.model_config = model_config

        self.val_metrics = {
            "MSE": MaskedMseMetric(name="MSE"),
            "MVC": MaskedMseMetric(name="MVC"),
            "Spearman": MaskedSpearmanMetric(name="Spearman"),
        }

    def forward(self, batch):  # batch is the output of the dataloader
        genes = batch["genes"]
        expr = batch["expr"]
        gen_mask = batch["gen_mask"].bool()
        drug_ids = batch["drug_ids"] if "drug_ids" in batch else None
        output_dict = self.model(
            genes,
            expr,
            gen_mask,
            drug_ids=drug_ids,
            MVC=True,
        )
        return output_dict

    def eval_forward(self, batch, outputs: Optional = None):
        if outputs:
            return outputs

        self.model.zero_grad(set_to_none=True)

        return outputs if outputs is not None else self.forward(batch)

    def loss(self, outputs, batch):
        expr_target = batch["expr"]
        if self.standard_scale_outputs:
            expr_target = self.scale_outputs(expr_target)
        mask = batch["gen_mask"].bool()
        expr_preds = outputs["preds"]
        loss_mse = self.criterion(expr_preds, expr_target, mask)
        loss_mvc = self.criterion(
            outputs["mvc_output"],
            expr_target,
            mask,
        )
        loss = (loss_mse + loss_mvc) / 2
        return loss

    def update_metric(self, batch, outputs, metric):
        mask = batch["gen_mask"].bool()
        target = batch["expr"]
        if self.standard_scale_outputs:
            target = self.scale_outputs(target)
        if metric.name == "MSE":
            preds = outputs["preds"]
        elif metric.name == "MVC":
            preds = outputs["mvc_output"]
        elif metric.name == "Spearman":
            preds = outputs["preds"]
            target = batch["expr_raw"]
        else:
            raise ValueError(f"metric {metric.name} not recognized")
        metric.update(preds=preds, target=target, mask=mask)

    def get_metrics(self, is_train=False):
        # defines which metrics to use in each phase of training
        metric_dict = self.train_metrics if is_train else self.val_metrics
        return metric_dict

    def flops_per_batch(self, batch: Mapping) -> int:
        # specify how to compute the number of FLOPs for a batch
        # This assumes non cell-conditioned generation (single forward pass)
        bs = batch["genes"].shape[0]
        msl = batch["genes"].shape[1]
        params = self.n_active_params
        params_flops_per_token = 2 * params
        params_flops_per_seq = params_flops_per_token * msl
        attn_flops_per_seq = (
            self.model.n_layers * 2 * 2 * (self.model.d_model * (msl**2))
        )
        return (params_flops_per_seq + attn_flops_per_seq) * bs

    def scale_outputs(self, x: torch.Tensor) -> torch.Tensor:
        min_value = 1
        max_value = self.collator_config.num_bins - 1
        normalized_value = (x - min_value) / (max_value - min_value)
        # Scale to -1..1
<<<<<<< HEAD
        return 2 * normalized_value - 1
=======
        return 2 * normalized_value - 1


class ComposerSCGPTPerturbationModel(ComposerModel):
    def __init__(self, model_config, collator_config, device="cuda"):
        super().__init__()
        self.device = device
        self.criterion = masked_mse_loss
        self.pad_token_id = collator_config.pad_token_id
        self.use_cell_conditioned_generation = model_config.get(
            "use_cell_conditioned_generation",
            False,
        )
        self.model = SCGPTModel(
            model_config=model_config,
            collator_config=collator_config,
            device=device,
        )
        self.pert_encoder = nn.Embedding(3, self.model.d_model, padding_idx=0)
        self.pert_decoder = AffineExprDecoder(self.model.d_model)

    def forward(self, batch):
        gene_ids = batch["genes"]
        ctrl_expr = batch["expressions_ctrl"]
        perturbation_flags = batch["perturb_flags"]

        gene_token_emb = self.model.gene_encoder(gene_ids.to(self.device))
        gene_expr_emb = self.model.expression_encoder(ctrl_expr.to(self.device))
        pert_flag_emb = self.pert_encoder(perturbation_flags.to(self.device))
        combined_input_embs = gene_token_emb + gene_expr_emb + pert_flag_emb

        transformer_encoding = self.model.transformer_encoder(
            total_embs=combined_input_embs,
            gen_mask=None,
            key_padding_mask=None,
        )
        predicted_post_expr = self.pert_decoder(transformer_encoding, ctrl_expr)
        output = {
            "predicted_expr_perturbed": predicted_post_expr["pred"],
        }
        return output

    def loss(self, outputs, batch):
        expr_target = batch["expressions_perturbed"]
        gene_ids = batch["genes"]
        mask = torch.ones_like(gene_ids, dtype=torch.bool)

        expr_pred = outputs["predicted_expr_perturbed"]

        loss_mse = self.criterion(
            expr_pred,
            expr_target,
            mask,
        )
        return loss_mse
>>>>>>> 5fe03ace
<|MERGE_RESOLUTION|>--- conflicted
+++ resolved
@@ -176,8 +176,6 @@
             **self.init_config,
         )
 
-<<<<<<< HEAD
-=======
     def _encode(
         self,
         src: Tensor,
@@ -282,7 +280,6 @@
 
         return pcpt_output, gen_output
 
->>>>>>> 5fe03ace
     def _get_cell_emb_from_layer(
         self,
         layer_output: Tensor,
@@ -484,9 +481,6 @@
         max_value = self.collator_config.num_bins - 1
         normalized_value = (x - min_value) / (max_value - min_value)
         # Scale to -1..1
-<<<<<<< HEAD
-        return 2 * normalized_value - 1
-=======
         return 2 * normalized_value - 1
 
 
@@ -541,5 +535,4 @@
             expr_target,
             mask,
         )
-        return loss_mse
->>>>>>> 5fe03ace
+        return loss_mse