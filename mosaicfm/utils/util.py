# Copyright (C) Vevo Therapeutics 2024-2025. All rights reserved.
import logging
from pathlib import Path
from urllib.parse import urlparse

log = logging.getLogger(__name__)
<<<<<<< HEAD


=======
>>>>>>> 768d8f4a
import os

import boto3
import numpy as np
import pandas as pd
import torch
from git import Optional
from omegaconf import DictConfig
from omegaconf import OmegaConf as om
from scanpy import AnnData
from scipy.sparse import csc_matrix, csr_matrix
from scipy.stats import pearsonr
from sklearn.neighbors import kneighbors_graph

from mosaicfm.tokenizer import GeneVocab


<<<<<<< HEAD
def load_model(model_dir: str, device: torch.device, return_genes: bool = False, use_chem_inf: bool = False):
=======
def load_model(
    model_dir: str,
    device: torch.device,
    return_gene_embeddings: bool = False,
    use_chem_inf: Optional[bool] = False,
):
>>>>>>> 768d8f4a
    from mosaicfm.model.model import ComposerSCGPTModel

    model_config_path = os.path.join(model_dir, "model_config.yml")
    vocab_path = os.path.join(model_dir, "vocab.json")
    collator_config_path = os.path.join(model_dir, "collator_config.yml")
    ckpt = os.path.join(model_dir, "best-model.pt")

    model_config = om.load(model_config_path)
    if model_config["attn_config"]["attn_impl"] == "triton":
        model_config["attn_config"]["attn_impl"] = "flash"
        model_config["attn_config"]["use_attn_mask"] = False

<<<<<<< HEAD

    model_config["do_mlm"] = False  # Disable MLM for embeddings generation
    model_config["return_genes"] = return_genes

=======
    model_config["do_mlm"] = False  # Disable MLM for embeddings generation
    model_config["return_gene_embeddings"] = return_gene_embeddings
>>>>>>> 768d8f4a

    collator_config = om.load(collator_config_path)
    vocab = GeneVocab.from_file(vocab_path)

<<<<<<< HEAD
    if not use_chem_inf and model_config.get("use_chem_token", False):
        collator_config["use_chem_token"] = False
        del model_config["chemical_encoder"]
        log.info("Disabled chemical information input for the model.")
=======
    # handle chemical information
    strict = True

    # if model was trained with chemical information, and we don't want to use it for inference
    if use_chem_inf is not None and (
        not use_chem_inf and collator_config.get("use_chem_token", False)
    ):
        # we need to modify the model and collator config accordingly
        collator_config["use_chem_token"] = False
        del model_config["chemical_encoder"]
        del collator_config["drug_to_id_path"]
        strict = False
>>>>>>> 768d8f4a

    model = ComposerSCGPTModel(
        model_config=model_config,
        collator_config=collator_config,
    )
<<<<<<< HEAD
    model.load_state_dict(torch.load(ckpt)["state"]["model"])
=======
    model.load_state_dict(torch.load(ckpt)["state"]["model"], strict=strict)
>>>>>>> 768d8f4a
    model.to(device)
    model.eval()
    log.info(f"Model loaded from {ckpt}")

    return model, vocab, model_config, collator_config


def loader_from_adata(
    adata: AnnData,
    collator_cfg: DictConfig,
    vocab: GeneVocab,
    batch_size: int = 50,
    max_length: Optional[int] = None,
    gene_ids: Optional[np.ndarray] = None,
    num_workers: int = 8,
    prefetch_factor: int = 48,
):
    count_matrix = adata.X
    if isinstance(count_matrix, np.ndarray):
        count_matrix = csr_matrix(count_matrix)
    elif isinstance(count_matrix, csc_matrix):
        count_matrix = count_matrix.tocsr()
    elif hasattr(count_matrix, "to_memory"):
        count_matrix = count_matrix.to_memory().tocsr()

    if gene_ids is None:
        gene_ids = np.array(adata.var["id_in_vocab"])
        assert np.all(gene_ids >= 0)

    if max_length is None:
        max_length = len(gene_ids)

    from mosaicfm.data import CountDataset, DataCollator

    dataset = CountDataset(
        count_matrix,
        gene_ids,
        cls_token_id=vocab["<cls>"],
        pad_value=collator_cfg["pad_value"],
    )
    collate_fn = DataCollator(
        vocab=vocab,
        drug_to_id_path=collator_cfg.get("drug_to_id_path", None),
        do_padding=collator_cfg.get("do_padding", True),
        unexp_padding=False,  # Disable padding with random unexpressed genes for inference
        pad_token_id=collator_cfg.pad_token_id,
        pad_value=collator_cfg.pad_value,
        do_mlm=False,  # Disable masking for inference
        do_binning=collator_cfg.get("do_binning", True),
        log_transform=collator_cfg.get("log_transform", False),
        target_sum=collator_cfg.get("target_sum"),
        mlm_probability=collator_cfg.mlm_probability,  # Not used
        mask_value=collator_cfg.mask_value,
        max_length=max_length,
        sampling=collator_cfg.sampling,  # Turned on since max-length can be less than the number of genes
        num_bins=collator_cfg.get("num_bins", 51),
        right_binning=collator_cfg.get("right_binning", False),
        keep_first_n_tokens=collator_cfg.get("keep_first_n_tokens", 1),
        use_chem_token=collator_cfg.get("use_chem_token", False),
    )
    data_loader = torch.utils.data.DataLoader(
        dataset,
        batch_size=batch_size,
        collate_fn=collate_fn,
        shuffle=False,
        drop_last=False,
        num_workers=num_workers,
        pin_memory=True,
        prefetch_factor=prefetch_factor,
    )

    return data_loader


def compute_lisi_scores(emb, labels, k):
    """Compute LISI (Local Inverse Simpson's Index) scores for embeddings.

    Args:
        emb: Embedding matrix of shape (n_cells, n_features)
        labels: Cell type labels for each cell
        k: Number of neighbors to consider

    Returns:
        LISI score normalized by theoretical maximum
    """
    nng = kneighbors_graph(emb, n_neighbors=k).tocoo()
    labels = pd.Categorical(labels).codes
    self_id = labels[nng.row]
    ne_id = labels[nng.col]

    _, c = np.unique(labels, return_counts=True)
    theoretic_score = ((c / c.sum()) ** 2).sum()
    return (self_id == ne_id).mean() / theoretic_score


def add_file_handler(logger: logging.Logger, log_file_path: Path):
    """Add a file handler to the logger."""
    h = logging.FileHandler(log_file_path)

    # format showing time, name, function, and message
    formatter = logging.Formatter(
        "%(asctime)s-%(name)s-%(levelname)s-%(funcName)s: %(message)s",
        datefmt="%H:%M:%S",
    )
    h.setFormatter(formatter)
    h.setLevel(logger.level)
    logger.addHandler(h)


def download_file_from_s3_url(s3_url, local_file_path):
    """Downloads a file from an S3 URL to the specified local path.

    :param s3_url: S3 URL in the form s3://bucket-name/path/to/file
    :param local_file_path: Local path where the file will be saved.
    :return: The local path to the downloaded file, or None if download fails.
    """
    # Validate the S3 URL format
    assert s3_url.startswith("s3://"), "URL must start with 's3://'"

    # Parse the S3 URL
    parsed_url = urlparse(s3_url)
    assert parsed_url.scheme == "s3", "URL scheme must be 's3'"

    bucket_name = parsed_url.netloc
    s3_file_key = parsed_url.path.lstrip("/")

    # Ensure bucket name and file key are not empty
    assert bucket_name, "Bucket name cannot be empty"
    assert s3_file_key, "S3 file key cannot be empty"

    # Ensure the directory for local_file_path exists (if any)
    local_path = Path(local_file_path)
    if local_path.parent != Path("."):
        local_path.parent.mkdir(parents=True, exist_ok=True)

    # Create an S3 client
    s3 = boto3.client("s3")

    try:
        # Download the file
        s3.download_file(bucket_name, s3_file_key, str(local_path))
        print(f"File downloaded successfully to {local_path}")
        return str(local_path)
    except Exception as e:
        print(f"Error downloading the file from {s3_url}: {e}")
        return None


def calc_pearson_metrics(preds, targets, conditions, mean_ctrl):

    conditions_unique = np.unique(conditions)
    condition2idx = {c: np.where(conditions == c)[0] for c in conditions_unique}

    targets_mean_perturbed_by_condition = np.array(
        [targets[condition2idx[c]].mean(0) for c in conditions_unique],
    )  # (n_conditions, n_genes)

    preds_mean_perturbed_by_condition = np.array(
        [preds[condition2idx[c]].mean(0) for c in conditions_unique],
    )  # (n_conditions, n_genes)

    pearson = []
    for cond, t, p in zip(
        conditions_unique,
        targets_mean_perturbed_by_condition,
        preds_mean_perturbed_by_condition,
    ):
        print(cond, pearsonr(t, p))
        pearson.append(pearsonr(t, p)[0])

    pearson_delta = []
    for cond, t, p in zip(
        conditions_unique,
        targets_mean_perturbed_by_condition,
        preds_mean_perturbed_by_condition,
    ):
        tm, pm = t, p
        tm -= mean_ctrl
        pm -= mean_ctrl

        print(cond, pearsonr(tm, pm))
        pearson_delta.append(pearsonr(tm, pm)[0])

    return {
        "pearson": np.mean(pearson),
        "pearson_delta": np.mean(pearson_delta),
    }


def compute_lisi_scores(emb, labels, k):
    """Compute LISI (Local Inverse Simpson's Index) scores for embeddings.
    
    Args:
        emb: Embedding matrix of shape (n_cells, n_features)
        labels: Cell type labels for each cell
        k: Number of neighbors to consider
        
    Returns:
        LISI score normalized by theoretical maximum
    """
    nng = kneighbors_graph(emb, n_neighbors=k).tocoo()
    labels = pd.Categorical(labels).codes
    self_id = labels[nng.row]
    ne_id = labels[nng.col]

    _, c = np.unique(labels, return_counts=True)
    theoretic_score = ((c / c.sum()) ** 2).sum()
    return (self_id == ne_id).mean() / theoretic_score<|MERGE_RESOLUTION|>--- conflicted
+++ resolved
@@ -4,11 +4,6 @@
 from urllib.parse import urlparse
 
 log = logging.getLogger(__name__)
-<<<<<<< HEAD
-
-
-=======
->>>>>>> 768d8f4a
 import os
 
 import boto3
@@ -26,16 +21,12 @@
 from mosaicfm.tokenizer import GeneVocab
 
 
-<<<<<<< HEAD
-def load_model(model_dir: str, device: torch.device, return_genes: bool = False, use_chem_inf: bool = False):
-=======
 def load_model(
     model_dir: str,
     device: torch.device,
     return_gene_embeddings: bool = False,
     use_chem_inf: Optional[bool] = False,
 ):
->>>>>>> 768d8f4a
     from mosaicfm.model.model import ComposerSCGPTModel
 
     model_config_path = os.path.join(model_dir, "model_config.yml")
@@ -48,25 +39,12 @@
         model_config["attn_config"]["attn_impl"] = "flash"
         model_config["attn_config"]["use_attn_mask"] = False
 
-<<<<<<< HEAD
-
-    model_config["do_mlm"] = False  # Disable MLM for embeddings generation
-    model_config["return_genes"] = return_genes
-
-=======
     model_config["do_mlm"] = False  # Disable MLM for embeddings generation
     model_config["return_gene_embeddings"] = return_gene_embeddings
->>>>>>> 768d8f4a
 
     collator_config = om.load(collator_config_path)
     vocab = GeneVocab.from_file(vocab_path)
 
-<<<<<<< HEAD
-    if not use_chem_inf and model_config.get("use_chem_token", False):
-        collator_config["use_chem_token"] = False
-        del model_config["chemical_encoder"]
-        log.info("Disabled chemical information input for the model.")
-=======
     # handle chemical information
     strict = True
 
@@ -79,17 +57,12 @@
         del model_config["chemical_encoder"]
         del collator_config["drug_to_id_path"]
         strict = False
->>>>>>> 768d8f4a
 
     model = ComposerSCGPTModel(
         model_config=model_config,
         collator_config=collator_config,
     )
-<<<<<<< HEAD
-    model.load_state_dict(torch.load(ckpt)["state"]["model"])
-=======
     model.load_state_dict(torch.load(ckpt)["state"]["model"], strict=strict)
->>>>>>> 768d8f4a
     model.to(device)
     model.eval()
     log.info(f"Model loaded from {ckpt}")
