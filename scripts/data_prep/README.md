--- conflicted
+++ resolved
@@ -2,11 +2,7 @@
 
 > [!NOTE]
 > These instructions outline the steps followed for the 2024 release of TahoeX.
-<<<<<<< HEAD
-> For the datasets processing pipeline for TahoeX-v2 please refer to the **datasets_v2** folder
-=======
 > For the datasets processing pipeline for Tahoe-x1 please refer to the **datasets_v2** folder
->>>>>>> fa67c77f
 
 This folder contains scripts for converting single-cell 
 data in the adata format from multiple sources into the MDS format used by our training workflow.
