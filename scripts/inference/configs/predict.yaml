--- conflicted
+++ resolved
@@ -1,13 +1,7 @@
 paths:
   model_dir: "/tahoe/data/ckpts/MFM-v2/release/mosaicfm-70m-VQ9aRB"
-<<<<<<< HEAD
-  adata_input: "/tahoe/data/datasets/benchmark/kim2020_lung/kim_train.h5ad" #"/tahoe/data/datasets/benchmark/CCLE/ccle.h5ad" # "/tahoe/data/datasets/benchmark/tahoe/Tahoe50k_train.h5ad"
-  cell_output: "./kim_cell_embeddings.h5ad" #"/tahoe/data/datasets/benchmark/CCLE/cell_embeddings.h5ad"
-  gene_output: "./kim_gene_embeddings.npz"
-=======
   adata_input: "/tahoe/data/datasets/benchmark/kim2020_lung/kim_test.h5ad" #"/tahoe/data/datasets/benchmark/CCLE/ccle.h5ad" # "/tahoe/data/datasets/benchmark/tahoe/Tahoe50k_train.h5ad"
   adata_output: "./pred_adata.h5ad"
->>>>>>> 768d8f4a
   drug_to_id_path: "drug_to_id_pad.json"
   drug_fps_path: "drug_fps_pad.npy"
   model_name: "TahoeX"
@@ -19,11 +13,6 @@
   batch_size: 64
   seq_len_dataset: 2048 #8192
   num_workers: 8
-<<<<<<< HEAD
-  return_genes: True  # Whether to extract gene embeddings
-  save: True
-=======
   prefetch_factor: 48 #2
   return_gene_embeddings: True  # Whether to extract gene embeddings
-  use_chem_inf: False  # Whether to use chemical information for prediction if the model is trained with chemical information
->>>>>>> 768d8f4a
+  use_chem_inf: False  # Whether to use chemical information for prediction if the model is trained with chemical information